--- conflicted
+++ resolved
@@ -2,11 +2,7 @@
 import asyncio
 import logging
 import random
-<<<<<<< HEAD
-from typing import AsyncGenerator, Optional, Union
-=======
-from typing import AsyncGenerator, Generator, Generic, Optional, Tuple, TypeVar
->>>>>>> 9d301a30
+from typing import AsyncGenerator, Generic, Optional, Union, TypeVar
 from vocode.streaming.models.agent import (
     AgentConfig,
     ChatGPTAgentConfig,
@@ -14,10 +10,11 @@
 )
 from vocode.streaming.models.model import TypedModel
 from vocode.streaming.transcriber.base_transcriber import Transcription
-from vocode.streaming.utils.worker import AsyncWorker, InterruptibleEvent, AsyncQueueType, ThreadAsyncWorker
+from vocode.streaming.utils.worker import AsyncWorker, InterruptibleEvent, ThreadAsyncWorker
 
-<<<<<<< HEAD
 # --- Agent Response Messages ---
+
+AgentConfigType = TypeVar("AgentConfigType", bound=AgentConfig)
 
 
 class AgentMessageResponseType(str, Enum):
@@ -65,13 +62,7 @@
 # --- Abstract Agent ---
 
 
-class AbstractAgent:
-=======
-AgentConfigType = TypeVar("AgentConfigType", bound=AgentConfig)
-
-
-class BaseAgent(Generic[AgentConfigType]):
->>>>>>> 9d301a30
+class AbstractAgent(Generic[AgentConfigType]):
     def __init__(
         self, agent_config: AgentConfigType, logger: Optional[logging.Logger] = None
     ):
@@ -84,27 +75,8 @@
     async def add_transcript_to_input_queue(self, transcription: Transcription):
         pass
 
-<<<<<<< HEAD
     async def did_add_transcript_to_input_queue(self, transcription: Transcription):
         pass
-=======
-    async def respond(
-        self,
-        human_input,
-        conversation_id: str,
-        is_interrupt: bool = False,
-    ) -> Tuple[Optional[str], bool]:
-        raise NotImplementedError
-
-    def generate_response(
-        self,
-        human_input,
-        conversation_id: str,
-        is_interrupt: bool = False,
-    ) -> AsyncGenerator[str, None]:
-        """Returns a generator that yields a sentence at a time."""
-        raise NotImplementedError
->>>>>>> 9d301a30
 
     def update_last_bot_message_on_cut_off(self, message: str):
         """Updates the last bot message in the conversation history when the human cuts off the bot's response."""
@@ -122,12 +94,12 @@
 # --- Base Async Agent ---
 
 
-class BaseAsyncAgent(AsyncWorker, AbstractAgent):
+class BaseAsyncAgent(AbstractAgent[AgentConfigType], AsyncWorker):
     def __init__(
-        self, agent_config: AgentConfig, logger: Optional[logging.Logger] = None
+        self, agent_config: AgentConfigType, logger: Optional[logging.Logger] = None
     ):
-        self.input_queue: AsyncQueueType[InterruptibleEvent[Transcription]] = asyncio.Queue()
-        self.output_queue: AsyncQueueType[InterruptibleEvent[AgentResponse]] = asyncio.Queue()
+        self.input_queue: asyncio.Queue[InterruptibleEvent[Transcription]] = asyncio.Queue()
+        self.output_queue: asyncio.Queue[InterruptibleEvent[AgentResponse]] = asyncio.Queue()
         self.agent_config = agent_config
         self.logger = logger or logging.getLogger(__name__)
         AsyncWorker.__init__(self, self.input_queue, self.output_queue)
@@ -153,12 +125,12 @@
 # --- Base Thread Async Agent ---
 
 
-class BaseThreadAsyncAgent(ThreadAsyncWorker, AbstractAgent):
+class BaseThreadAsyncAgent(AbstractAgent[AgentConfigType], ThreadAsyncWorker):
     def __init__(
-        self, agent_config: AgentConfig, logger: Optional[logging.Logger] = None
+        self, agent_config: AgentConfigType, logger: Optional[logging.Logger] = None
     ):
-        self.input_queue: AsyncQueueType[Transcription] = asyncio.Queue()
-        self.output_queue: AsyncQueueType[AgentResponse] = asyncio.Queue()
+        self.input_queue: asyncio.Queue[InterruptibleEvent[Transcription]] = asyncio.Queue()
+        self.output_queue: asyncio.Queue[InterruptibleEvent[AgentResponse]] = asyncio.Queue()
         self.agent_config = agent_config
         self.logger = logger or logging.getLogger(__name__)
         ThreadAsyncWorker.__init__(self, self.input_queue, self.output_queue)
