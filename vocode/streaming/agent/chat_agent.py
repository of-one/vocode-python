--- conflicted
+++ resolved
@@ -1,32 +1,22 @@
 import logging
-from typing import AsyncGenerator, Optional, Tuple, Generator, TypeVar, Union
+from typing import Optional, TypeVar, Union
 
-<<<<<<< HEAD
-from vocode.streaming.models.agent import AgentConfig
-from vocode.streaming.agent.base_agent import BaseAsyncAgent
-=======
 from vocode.streaming.models.agent import (
-    AgentConfig,
     ChatAnthropicAgentConfig,
     ChatGPTAgentConfig,
 )
-from vocode.streaming.agent.base_agent import BaseAgent
->>>>>>> 9d301a30
+from vocode.streaming.agent.base_agent import BaseAsyncAgent
 
 from langchain.schema import ChatMessage, AIMessage
 from langchain.memory import ConversationBufferMemory
 
 
-<<<<<<< HEAD
-class ChatAsyncAgent(BaseAsyncAgent):
-=======
 ChatAgentConfigType = TypeVar(
     "ChatAgentConfigType", bound=Union[ChatGPTAgentConfig, ChatAnthropicAgentConfig]
 )
 
 
-class ChatAgent(BaseAgent[ChatAgentConfigType]):
->>>>>>> 9d301a30
+class ChatAgent(BaseAsyncAgent[ChatAgentConfigType]):
     def __init__(
         self,
         agent_config: ChatAgentConfigType,
@@ -36,25 +26,6 @@
         self.logger = logger or logging.getLogger(__name__)
         self.memory = ConversationBufferMemory(return_messages=True)
 
-<<<<<<< HEAD
-=======
-    async def respond(
-        self,
-        human_input,
-        conversation_id: str,
-        is_interrupt: bool = False,
-    ) -> Tuple[str, bool]:
-        raise NotImplementedError
-
-    def generate_response(
-        self,
-        human_input,
-        conversation_id: str,
-        is_interrupt: bool = False,
-    ) -> AsyncGenerator[str, None]:
-        raise NotImplementedError
-
->>>>>>> 9d301a30
     def update_last_bot_message_on_cut_off(self, message: str):
         for memory_message in self.memory.chat_memory.messages[::-1]:
             if (
