from typing import AsyncGenerator, Optional
import logging

<<<<<<< HEAD
import anthropic
from langchain import ConversationChain
=======
from typing import Optional, Tuple

from vocode.streaming.agent.utils import find_last_punctuation, get_sentence_from_buffer

>>>>>>> 9d301a30
from langchain import ConversationChain
from langchain.schema import ChatMessage, AIMessage, HumanMessage
from langchain.chat_models import ChatAnthropic
from langchain.prompts import (
    ChatPromptTemplate,
    MessagesPlaceholder,
    HumanMessagePromptTemplate,
)

from vocode import getenv
from vocode.streaming.agent.base_agent import (
    AgentResponse,
    AgentResponseMessage,
    GeneratorAgentResponse,
    OneShotAgentResponse,
    TextAgentResponseMessage
)
from vocode.streaming.agent.chat_agent import ChatAsyncAgent
from vocode.streaming.agent.utils import get_sentence_from_buffer
from vocode.streaming.models.agent import ChatAnthropicAgentConfig
from vocode.streaming.transcriber.base_transcriber import Transcription

SENTENCE_ENDINGS = [".", "!", "?"]


<<<<<<< HEAD
class ChatAnthropicAgent(ChatAsyncAgent):
=======
class ChatAnthropicAgent(ChatAgent[ChatAnthropicAgentConfig]):
>>>>>>> 9d301a30
    def __init__(
        self,
        agent_config: ChatAnthropicAgentConfig,
        logger: Optional[logging.Logger] = None,
        anthropic_api_key: Optional[str] = None,
    ):
        super().__init__(agent_config=agent_config, logger=logger)

        anthropic_api_key = anthropic_api_key or getenv("ANTHROPIC_API_KEY")
        if not anthropic_api_key:
            raise ValueError(
                "ANTHROPIC_API_KEY must be set in environment or passed in"
            )
        self.prompt = ChatPromptTemplate.from_messages(
            [
                MessagesPlaceholder(variable_name="history"),
                HumanMessagePromptTemplate.from_template("{input}"),
            ]
        )
        if agent_config.initial_message:
            raise NotImplementedError("initial_message not implemented for Anthropic")

        self.llm = ChatAnthropic(
            model=agent_config.model_name,
            anthropic_api_key=anthropic_api_key,
        )

        # streaming not well supported by langchain, so we will connect directly
        self.anthropic_client = (
            anthropic.Client(api_key=anthropic_api_key)
            if agent_config.generate_responses
            else None
        )

        self.conversation = ConversationChain(
            memory=self.memory, prompt=self.prompt, llm=self.llm
        )

<<<<<<< HEAD
    async def did_add_transcript_to_input_queue(self, transcription: Transcription):
        await super().did_add_transcript_to_input_queue(transcription)

        agent_response: AgentResponse

        if self.agent_config.generate_responses:
            generator = self._create_generator_response(transcription)
            agent_response = GeneratorAgentResponse(generator=generator)
        else:
            text = await self.conversation.apredict(input=transcription.message)
            self.logger.debug(f"LLM response: {text}")
            message = TextAgentResponseMessage(text=text)
            agent_response = OneShotAgentResponse(message=message)

        self.add_agent_response_to_output_queue(response=agent_response)

    async def _create_generator_response(self, transcription: Transcription) -> AsyncGenerator[AgentResponseMessage, None]:
        self.memory.chat_memory.messages.append(HumanMessage(content=transcription.message))
=======
    async def respond(
        self,
        human_input,
        conversation_id: str,
        is_interrupt: bool = False,
    ) -> Tuple[str, bool]:
        text = await self.conversation.apredict(input=human_input)
        self.logger.debug(f"LLM response: {text}")
        return text, False

    async def generate_response(
        self,
        human_input,
        conversation_id: str,
        is_interrupt: bool = False,
    ) -> AsyncGenerator[str, None]:
        self.memory.chat_memory.messages.append(HumanMessage(content=human_input))
>>>>>>> 9d301a30

        streamed_response = await self.anthropic_client.acompletion_stream(
            prompt=self.llm._convert_messages_to_prompt(
                self.memory.chat_memory.messages
            ),
            max_tokens_to_sample=self.agent_config.max_tokens_to_sample,
            model=self.agent_config.model_name,
        )

        bot_memory_message = AIMessage(content="")
        self.memory.chat_memory.messages.append(bot_memory_message)

        buffer = ""
        async for message in streamed_response:
            completion = message["completion"]
            delta = completion[len(bot_memory_message.content + buffer) :]
            buffer += delta

            sentence, remainder = get_sentence_from_buffer(buffer)

            if sentence:
                bot_memory_message.content = bot_memory_message.content + sentence
                buffer = remainder
                yield TextAgentResponseMessage(text=sentence)
            continue

<<<<<<< HEAD
    def _find_last_punctuation(self, buffer: str):
        indices = [buffer.rfind(ending) for ending in SENTENCE_ENDINGS]
        return indices and max(indices)

    def _get_sentence_from_buffer(self, buffer: str):
        last_punctuation = self._find_last_punctuation(buffer)
        if last_punctuation:
            return buffer[: last_punctuation + 1], buffer[last_punctuation + 1 :]
        else:
            return None, None

    def _update_last_bot_message_on_cut_off(self, message: str):
=======
    def update_last_bot_message_on_cut_off(self, message: str):
>>>>>>> 9d301a30
        for memory_message in self.memory.chat_memory.messages[::-1]:
            if (
                isinstance(memory_message, ChatMessage)
                and memory_message.role == "assistant"
            ) or isinstance(memory_message, AIMessage):
                memory_message.content = message
                return<|MERGE_RESOLUTION|>--- conflicted
+++ resolved
@@ -1,15 +1,8 @@
 from typing import AsyncGenerator, Optional
 import logging
 
-<<<<<<< HEAD
 import anthropic
 from langchain import ConversationChain
-=======
-from typing import Optional, Tuple
-
-from vocode.streaming.agent.utils import find_last_punctuation, get_sentence_from_buffer
-
->>>>>>> 9d301a30
 from langchain import ConversationChain
 from langchain.schema import ChatMessage, AIMessage, HumanMessage
 from langchain.chat_models import ChatAnthropic
@@ -27,7 +20,7 @@
     OneShotAgentResponse,
     TextAgentResponseMessage
 )
-from vocode.streaming.agent.chat_agent import ChatAsyncAgent
+from vocode.streaming.agent.chat_agent import ChatAgent
 from vocode.streaming.agent.utils import get_sentence_from_buffer
 from vocode.streaming.models.agent import ChatAnthropicAgentConfig
 from vocode.streaming.transcriber.base_transcriber import Transcription
@@ -35,11 +28,7 @@
 SENTENCE_ENDINGS = [".", "!", "?"]
 
 
-<<<<<<< HEAD
-class ChatAnthropicAgent(ChatAsyncAgent):
-=======
 class ChatAnthropicAgent(ChatAgent[ChatAnthropicAgentConfig]):
->>>>>>> 9d301a30
     def __init__(
         self,
         agent_config: ChatAnthropicAgentConfig,
@@ -78,7 +67,6 @@
             memory=self.memory, prompt=self.prompt, llm=self.llm
         )
 
-<<<<<<< HEAD
     async def did_add_transcript_to_input_queue(self, transcription: Transcription):
         await super().did_add_transcript_to_input_queue(transcription)
 
@@ -97,25 +85,6 @@
 
     async def _create_generator_response(self, transcription: Transcription) -> AsyncGenerator[AgentResponseMessage, None]:
         self.memory.chat_memory.messages.append(HumanMessage(content=transcription.message))
-=======
-    async def respond(
-        self,
-        human_input,
-        conversation_id: str,
-        is_interrupt: bool = False,
-    ) -> Tuple[str, bool]:
-        text = await self.conversation.apredict(input=human_input)
-        self.logger.debug(f"LLM response: {text}")
-        return text, False
-
-    async def generate_response(
-        self,
-        human_input,
-        conversation_id: str,
-        is_interrupt: bool = False,
-    ) -> AsyncGenerator[str, None]:
-        self.memory.chat_memory.messages.append(HumanMessage(content=human_input))
->>>>>>> 9d301a30
 
         streamed_response = await self.anthropic_client.acompletion_stream(
             prompt=self.llm._convert_messages_to_prompt(
@@ -142,7 +111,6 @@
                 yield TextAgentResponseMessage(text=sentence)
             continue
 
-<<<<<<< HEAD
     def _find_last_punctuation(self, buffer: str):
         indices = [buffer.rfind(ending) for ending in SENTENCE_ENDINGS]
         return indices and max(indices)
@@ -155,9 +123,6 @@
             return None, None
 
     def _update_last_bot_message_on_cut_off(self, message: str):
-=======
-    def update_last_bot_message_on_cut_off(self, message: str):
->>>>>>> 9d301a30
         for memory_message in self.memory.chat_memory.messages[::-1]:
             if (
                 isinstance(memory_message, ChatMessage)
