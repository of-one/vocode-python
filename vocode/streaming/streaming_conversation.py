--- conflicted
+++ resolved
@@ -409,6 +409,7 @@
         self.transcriber = transcriber
         self.agent = agent
         self.synthesizer = synthesizer
+        self.mute_mic_during_agent_response = mute_mic_during_agent_response
         self.final_transcriptions_queue: QueueType[
             InterruptibleEvent[Transcription]
         ] = asyncio.Queue()
@@ -424,9 +425,6 @@
         self.transcriptions_worker = self.TranscriptionsWorker(
             self.transcriber.output_queue, self.final_transcriptions_queue, self
         )
-<<<<<<< HEAD
-        self.mute_mic_during_agent_response = mute_mic_during_agent_response
-=======
         self.final_transcriptions_worker = self.FinalTranscriptionsWorker(
             self.final_transcriptions_queue, self.agent_responses_queue, self
         )
@@ -441,7 +439,6 @@
             self.filler_audio_worker = self.FillerAudioWorker(
                 self.filler_audio_queue, self
             )
->>>>>>> 4ec9c4f7
         self.events_manager = events_manager or EventsManager()
         self.events_task = None
         self.per_chunk_allowance_seconds = per_chunk_allowance_seconds
@@ -595,11 +592,6 @@
         seconds_per_chunk: int,
         started_event: Optional[threading.Event] = None,
     ):
-<<<<<<< HEAD
-        if self.mute_mic_during_agent_response:
-            self.is_mic_muted = True
-
-=======
         """
         - Sends the speech chunk by chunk to the output device
         - If the stop_event is set, the output is stopped
@@ -611,9 +603,12 @@
 
         Returns the message that was sent up to, and a flag if the message was cut off
         """
->>>>>>> 4ec9c4f7
         message_sent = message
         cut_off = False
+
+        if self.mute_mic_during_agent_response:
+            self.is_mic_muted = True
+
         chunk_size = seconds_per_chunk * get_chunk_size_per_second(
             self.synthesizer.get_synthesizer_config().audio_encoding,
             self.synthesizer.get_synthesizer_config().sampling_rate,
@@ -650,17 +645,11 @@
             self.logger.debug(
                 "Sent chunk {} with size {}".format(chunk_idx, len(chunk_result.chunk))
             )
-<<<<<<< HEAD
-            self.last_action_timestamp = time.time()
-        # clears it off the stop events queue
-        if not stop_event.is_set():
-            stop_event.set()
-
-        self.is_mic_muted = False
-=======
             self.mark_last_action_timestamp()
             chunk_idx += 1
->>>>>>> 4ec9c4f7
+
+        self.is_mic_muted = False
+
         return message_sent, cut_off
 
     def mark_terminated(self):
