from __future__ import annotations

import asyncio
import queue
import random
import threading
from typing import Any, Awaitable, Callable, Generic, Optional, Tuple, TypeVar
import logging
import time
import typing

from opentelemetry import trace
from opentelemetry.trace import Span

from vocode.streaming.agent.bot_sentiment_analyser import (
    BotSentimentAnalyser,
)
from vocode.streaming.models.events import TranscriptCompleteEvent
from vocode.streaming.models.message import BaseMessage
from vocode.streaming.models.transcriber import TranscriberConfig
from vocode.streaming.output_device.base_output_device import BaseOutputDevice
from vocode.streaming.utils.events_manager import EventsManager
from vocode.streaming.utils.goodbye_model import GoodbyeModel
from vocode.streaming.utils.transcript import Transcript

from vocode.streaming.models.agent import (
    FillerAudioConfig,
    FILLER_AUDIO_DEFAULT_SILENCE_THRESHOLD_SECONDS,
)
from vocode.streaming.models.synthesizer import (
    SentimentConfig,
)
from vocode.streaming.constants import (
    TEXT_TO_SPEECH_CHUNK_SIZE_SECONDS,
    PER_CHUNK_ALLOWANCE_SECONDS,
    ALLOWED_IDLE_TIME,
)
from vocode.streaming.agent.base_agent import BaseAgent
from vocode.streaming.synthesizer.base_synthesizer import (
    BaseSynthesizer,
    SynthesisResult,
    FillerAudio,
)
from vocode.streaming.utils import create_conversation_id, get_chunk_size_per_second
from vocode.streaming.transcriber.base_transcriber import (
    Transcription,
    BaseTranscriber,
)
from vocode.streaming.utils.worker import (
    AsyncQueueWorker,
    InterruptibleEvent,
    InterruptibleWorker,
)

tracer = trace.get_tracer(__name__)
SYNTHESIS_TRACE_NAME = "synthesis"
AGENT_TRACE_NAME = "agent"

OutputDeviceType = TypeVar("OutputDeviceType", bound=BaseOutputDevice)


class StreamingConversation(Generic[OutputDeviceType]):
    class TranscriptionsWorker(AsyncQueueWorker):
        """Processes all transcriptions: sends an interrupt if needed
        and sends final transcriptions to the output queue"""

        def __init__(
            self,
            input_queue: asyncio.Queue[Transcription],
            output_queue: asyncio.Queue[InterruptibleEvent[Transcription]],
            conversation: "StreamingConversation",
        ):
            super().__init__(input_queue, output_queue)
            self.input_queue = input_queue
            self.output_queue = output_queue
            self.conversation = conversation

        async def process(self, transcription: Transcription):
            self.conversation.mark_last_action_timestamp()
            if transcription.is_final:
                self.conversation.logger.debug(
                    "Got transcription: {}, confidence: {}".format(
                        transcription.message, transcription.confidence
                    )
                )
            if (
                not self.conversation.is_human_speaking
                and transcription.confidence
                >= (
                    self.conversation.transcriber.get_transcriber_config().min_interrupt_confidence
                    or 0
                )
            ):
                self.conversation.current_transcription_is_interrupt = (
                    self.conversation.broadcast_interrupt()
                )
                if self.conversation.current_transcription_is_interrupt:
                    self.conversation.logger.debug("sending interrupt")
                self.conversation.logger.debug("Human started speaking")

            transcription.is_interrupt = (
                self.conversation.current_transcription_is_interrupt
            )
            self.conversation.is_human_speaking = not transcription.is_final
            if transcription.is_final:
                event = self.conversation.enqueue_interruptible_event(transcription)
                self.output_queue.put_nowait(event)

    class FinalTranscriptionsWorker(InterruptibleWorker):
        """
        - Sends final transcriptions to the agent and publishes agent responses to the output queue
        - Sends a task to the FillerAudioWorker if the agent config requires it
        - Runs the goodbye model on the transcription and ends the conversation if goodbye is detected
        """

        def __init__(
            self,
            input_queue: asyncio.Queue[InterruptibleEvent[Transcription]],
            output_queue: asyncio.Queue[InterruptibleEvent[BaseMessage]],
            conversation: "StreamingConversation",
        ):
            super().__init__(input_queue, output_queue)
            self.input_queue = input_queue
            self.output_queue = output_queue
            self.conversation = conversation

        def send_filler_audio(self):
            self.conversation.logger.debug("Sending filler audio")
            if self.conversation.synthesizer.filler_audios:
                filler_audio = random.choice(
                    self.conversation.synthesizer.filler_audios
                )
                self.conversation.logger.debug(f"Chose {filler_audio.message.text}")
                event = self.conversation.enqueue_interruptible_event(
                    filler_audio,
                    is_interruptible=filler_audio.is_interruptible,
                )
                self.conversation.filler_audio_worker.send_nonblocking(event)
            else:
                self.conversation.logger.debug(
                    "No filler audio available for synthesizer"
                )

        async def generate_responses(self, transcription: Transcription) -> bool:
            agent_span = tracer.start_span(
                AGENT_TRACE_NAME, {"generate_response": True}  # type: ignore
            )
            responses = self.conversation.agent.generate_response(
                transcription.message,
                is_interrupt=transcription.is_interrupt,
                conversation_id=self.conversation.id,
            )
            should_wait_for_filler_audio = (
                self.conversation.agent.get_agent_config().send_filler_audio
            )
            is_first_response = True
            async for response in responses:
                if is_first_response:
                    agent_span.end()
                    if self.conversation.agent.get_agent_config().send_filler_audio:
                        assert self.conversation.filler_audio_worker is not None
                        self.conversation.filler_audio_worker.interrupt_current_filler_audio()
                        await self.conversation.filler_audio_worker.wait_for_filler_audio_to_finish()
                    is_first_response = False
                # TODO should this be in a different worker?
                if should_wait_for_filler_audio:
                    assert self.conversation.filler_audio_worker is not None
                    self.conversation.filler_audio_worker.interrupt_current_filler_audio()
                    await self.conversation.filler_audio_worker.wait_for_filler_audio_to_finish()
                    should_wait_for_filler_audio = False
                event = self.conversation.enqueue_interruptible_event(
                    BaseMessage(text=response),
                    is_interruptible=self.conversation.agent.get_agent_config().allow_agent_to_be_cut_off,
                )
                self.output_queue.put_nowait(event)
            # TODO: implement should_stop for generate_responses
            return False

        async def respond(self, transcription: Transcription) -> bool:
            try:
                with tracer.start_as_current_span(
                    AGENT_TRACE_NAME, {"generate_response": False}  # type: ignore
                ):
                    response, should_stop = await self.conversation.agent.respond(
                        transcription.message,
                        is_interrupt=transcription.is_interrupt,
                        conversation_id=self.conversation.id,
                    )
            except Exception as e:
                self.conversation.logger.error(
                    f"Error while generating response: {e}", exc_info=True
                )
                response = None
                return True
            # TODO should this be in a different worker?
            if self.conversation.agent.get_agent_config().send_filler_audio:
                assert self.conversation.filler_audio_worker is not None
                self.conversation.filler_audio_worker.interrupt_current_filler_audio()
                await self.conversation.filler_audio_worker.wait_for_filler_audio_to_finish()
            if should_stop:
                return True
            if response:
                event = self.conversation.enqueue_interruptible_event(
                    BaseMessage(text=response),
                    is_interruptible=self.conversation.agent.get_agent_config().allow_agent_to_be_cut_off,
                )
                self.output_queue.put_nowait(event)
            else:
                self.conversation.logger.debug("No response generated")
            return False

        async def process(self, item: InterruptibleEvent[Transcription]):
            try:
                transcription = item.payload
                self.conversation.transcript.add_human_message(
                    text=transcription.message,
                    events_manager=self.conversation.events_manager,
                    conversation_id=self.conversation.id,
                )
                goodbye_detected_task = None
                if (
                    self.conversation.agent.get_agent_config().end_conversation_on_goodbye
                ):
                    goodbye_detected_task = asyncio.create_task(
                        self.conversation.goodbye_model.is_goodbye(
                            transcription.message
                        )
                    )
                if self.conversation.agent.get_agent_config().send_filler_audio:
                    self.send_filler_audio()
                self.conversation.logger.debug("Responding to transcription")
                should_stop = False
                if self.conversation.agent.get_agent_config().generate_responses:
                    should_stop = await self.generate_responses(transcription)
                else:
                    should_stop = await self.respond(transcription)
                if should_stop:
                    self.conversation.logger.debug("Agent requested to stop")
                    self.conversation.mark_terminated()
                    return
                if goodbye_detected_task:
                    try:
                        goodbye_detected = await asyncio.wait_for(
                            goodbye_detected_task, 0.1
                        )
                        if goodbye_detected:
                            self.conversation.logger.debug(
                                "Goodbye detected, ending conversation"
                            )
                            self.conversation.mark_terminated()
                            return
                    except asyncio.TimeoutError:
                        self.conversation.logger.debug("Goodbye detection timed out")
            except asyncio.CancelledError:
                pass

    class FillerAudioWorker(InterruptibleWorker):
        """
        - Waits for a configured number of seconds and then sends filler audio to the output
        - Exposes wait_for_filler_audio_to_finish() which the AgentResponsesWorker waits on before
          sending responses to the output queue
        """

        def __init__(
            self,
            input_queue: asyncio.Queue[InterruptibleEvent[FillerAudio]],
            conversation: "StreamingConversation",
        ):
            super().__init__(input_queue=input_queue)
            self.input_queue = input_queue
            self.conversation = conversation
            self.current_filler_seconds_per_chunk: Optional[int] = None
            self.filler_audio_started_event: Optional[threading.Event] = None

        async def wait_for_filler_audio_to_finish(self):
            if not self.filler_audio_started_event.set():
                self.conversation.logger.debug(
                    "Not waiting for filler audio to finish since we didn't send any chunks"
                )
                return
            if self.current_task and not self.current_task.done():
                self.conversation.logger.debug("Waiting for filler audio to finish")
                await self.current_task
                self.conversation.logger.debug("Filler audio finished")

        def interrupt_current_filler_audio(self):
            self.interruptible_event and self.interruptible_event.interrupt()

        async def process(self, item: InterruptibleEvent[FillerAudio]):
            try:
                filler_audio = item.payload
                assert self.conversation.filler_audio_config is not None
                filler_synthesis_result = filler_audio.create_synthesis_result()
                self.current_filler_seconds_per_chunk = filler_audio.seconds_per_chunk
                silence_threshold = (
                    self.conversation.filler_audio_config.silence_threshold_seconds
                )
                await asyncio.sleep(silence_threshold)
                self.conversation.logger.debug("Sending filler audio to output")
                self.filler_audio_started_event = threading.Event()
                await self.conversation.send_speech_to_output(
                    filler_audio.message.text,
                    filler_synthesis_result,
                    item.interruption_event,
                    filler_audio.seconds_per_chunk,
                    started_event=self.filler_audio_started_event,
                )
            except asyncio.CancelledError:
                pass

    class AgentResponsesWorker(InterruptibleWorker):
        """Runs Synthesizer.create_speech and sends the SynthesisResult to the output queue"""

        def __init__(
            self,
            input_queue: asyncio.Queue[InterruptibleEvent[BaseMessage]],
            output_queue: asyncio.Queue[
                InterruptibleEvent[Tuple[BaseMessage, SynthesisResult]]
            ],
            conversation: "StreamingConversation",
        ):
            super().__init__(input_queue=input_queue, output_queue=output_queue)
            self.input_queue = input_queue
            self.output_queue = output_queue
            self.conversation = conversation
            self.chunk_size = (
                get_chunk_size_per_second(
                    self.conversation.synthesizer.get_synthesizer_config().audio_encoding,
                    self.conversation.synthesizer.get_synthesizer_config().sampling_rate,
                )
                * TEXT_TO_SPEECH_CHUNK_SIZE_SECONDS
            )

        async def process(self, item: InterruptibleEvent[BaseMessage]):
            try:
                agent_response = item.payload
                self.conversation.logger.debug("Synthesizing speech for message")
                # TODO: also time the synthesis stream playback
                with tracer.start_as_current_span(
                    SYNTHESIS_TRACE_NAME,
                    {  # type: ignore
                        "synthesizer": str(
                            self.conversation.synthesizer.get_synthesizer_config().type
                        )
                    },
                ):
                    synthesis_result = (
                        await self.conversation.synthesizer.create_speech(
                            agent_response,
                            self.chunk_size,
                            bot_sentiment=self.conversation.bot_sentiment,
                        )
                    )
                event = self.conversation.enqueue_interruptible_event(
                    (agent_response, synthesis_result),
                    is_interruptible=item.is_interruptible,
                )
                self.output_queue.put_nowait(event)
            except asyncio.CancelledError:
                pass

    class SynthesisResultsWorker(InterruptibleWorker):
        """Plays SynthesisResults from the output queue on the output device"""

        def __init__(
            self,
            input_queue: asyncio.Queue[
                InterruptibleEvent[Tuple[BaseMessage, SynthesisResult]]
            ],
            conversation: "StreamingConversation",
        ):
            super().__init__(input_queue=input_queue)
            self.input_queue = input_queue
            self.conversation = conversation

        async def process(
            self, item: InterruptibleEvent[Tuple[BaseMessage, SynthesisResult]]
        ):
            try:
                message, synthesis_result = item.payload
                message_sent, cut_off = await self.conversation.send_speech_to_output(
                    message.text,
                    synthesis_result,
                    item.interruption_event,
                    TEXT_TO_SPEECH_CHUNK_SIZE_SECONDS,
                )
                self.conversation.logger.debug("Message sent: {}".format(message_sent))
                if cut_off:
                    self.conversation.agent.update_last_bot_message_on_cut_off(
                        message_sent
                    )
                self.conversation.transcript.add_bot_message(
                    text=message_sent,
                    events_manager=self.conversation.events_manager,
                    conversation_id=self.conversation.id,
                )
            except asyncio.CancelledError:
                pass

    def __init__(
        self,
        output_device: OutputDeviceType,
        transcriber: BaseTranscriber[TranscriberConfig],
        agent: BaseAgent,
        synthesizer: BaseSynthesizer,
<<<<<<< HEAD
        mute_mic_during_agent_response: bool = False,
        conversation_id: str = None,
        per_chunk_allowance_seconds: int = PER_CHUNK_ALLOWANCE_SECONDS,
=======
        conversation_id: Optional[str] = None,
        per_chunk_allowance_seconds: float = PER_CHUNK_ALLOWANCE_SECONDS,
>>>>>>> 8631e30c
        events_manager: Optional[EventsManager] = None,
        logger: Optional[logging.Logger] = None,
    ):
        self.id = conversation_id or create_conversation_id()
        self.logger = logger or logging.getLogger(__name__)
        self.output_device = output_device
        self.transcriber = transcriber
        self.agent = agent
        self.synthesizer = synthesizer
        self.final_transcriptions_queue: asyncio.Queue[
            InterruptibleEvent[Transcription]
        ] = asyncio.Queue()
        self.agent_responses_queue: asyncio.Queue[
            InterruptibleEvent[BaseMessage]
        ] = asyncio.Queue()
        self.synthesis_results_queue: asyncio.Queue[
            InterruptibleEvent[Tuple[BaseMessage, SynthesisResult]]
        ] = asyncio.Queue()
        self.filler_audio_queue: asyncio.Queue[
            InterruptibleEvent[FillerAudio]
        ] = asyncio.Queue()
        self.transcriptions_worker = self.TranscriptionsWorker(
            self.transcriber.output_queue, self.final_transcriptions_queue, self
        )
        self.final_transcriptions_worker = self.FinalTranscriptionsWorker(
            self.final_transcriptions_queue, self.agent_responses_queue, self
        )
        self.agent_responses_worker = self.AgentResponsesWorker(
            self.agent_responses_queue, self.synthesis_results_queue, self
        )
        self.synthesis_results_worker = self.SynthesisResultsWorker(
            self.synthesis_results_queue, self
        )
        self.filler_audio_worker = None
        self.filler_audio_config: Optional[FillerAudioConfig] = None
        if self.agent.get_agent_config().send_filler_audio:
            self.filler_audio_worker = self.FillerAudioWorker(
                self.filler_audio_queue, self
            )
        self.events_manager = events_manager or EventsManager()
        self.events_task: Optional[asyncio.Task] = None
        self.per_chunk_allowance_seconds = per_chunk_allowance_seconds
        self.transcript = Transcript()
        self.bot_sentiment = None
        if self.agent.get_agent_config().track_bot_sentiment:
            self.sentiment_config = (
                self.synthesizer.get_synthesizer_config().sentiment_config
            )
            if not self.sentiment_config:
                self.sentiment_config = SentimentConfig()
            self.bot_sentiment_analyser = BotSentimentAnalyser(
                emotions=self.sentiment_config.emotions
            )
        if self.agent.get_agent_config().end_conversation_on_goodbye:
            self.goodbye_model = GoodbyeModel()

        self.is_mic_muted = False
        self.is_human_speaking = False
        self.active = False
        self.interruptible_events: queue.Queue[InterruptibleEvent] = queue.Queue()
        self.mark_last_action_timestamp()

        self.check_for_idle_task: Optional[asyncio.Task] = None
        self.track_bot_sentiment_task: Optional[asyncio.Task] = None

        self.current_transcription_is_interrupt: bool = False

        # tracing
        self.start_time: Optional[float] = None
        self.end_time: Optional[float] = None

    async def start(self, mark_ready: Optional[Callable[[], Awaitable[None]]] = None):
        self.transcriber.start()
        self.transcriptions_worker.start()
        self.final_transcriptions_worker.start()
        self.agent_responses_worker.start()
        self.synthesis_results_worker.start()
        self.output_device.start()
        if self.filler_audio_worker:
            self.filler_audio_worker.start()
        is_ready = await self.transcriber.ready()
        if not is_ready:
            raise Exception("Transcriber startup failed")
        if self.agent.get_agent_config().send_filler_audio:
            if not isinstance(
                self.agent.get_agent_config().send_filler_audio, FillerAudioConfig
            ):
                self.filler_audio_config = FillerAudioConfig()
            else:
                self.filler_audio_config = typing.cast(
                    FillerAudioConfig, self.agent.get_agent_config().send_filler_audio
                )
            await self.synthesizer.set_filler_audios(self.filler_audio_config)
        self.agent.start()
        if mark_ready:
            await mark_ready()
        initial_message = self.agent.get_agent_config().initial_message
        if initial_message is not None:
            self.transcript.add_bot_message(
                text=initial_message.text,
                events_manager=self.events_manager,
                conversation_id=self.id,
            )
        if self.synthesizer.get_synthesizer_config().sentiment_config:
            self.update_bot_sentiment()
        if self.agent.get_agent_config().initial_message:
            event = self.enqueue_interruptible_event(
                self.agent.get_agent_config().initial_message,
                is_interruptible=False,
            )
            self.agent_responses_queue.put_nowait(event)
        self.active = True
        if self.synthesizer.get_synthesizer_config().sentiment_config:
            self.track_bot_sentiment_task = asyncio.create_task(
                self.track_bot_sentiment()
            )
        self.check_for_idle_task = asyncio.create_task(self.check_for_idle())
        if len(self.events_manager.subscriptions) > 0:
            self.events_task = asyncio.create_task(self.events_manager.start())

    async def check_for_idle(self):
        """Terminates the conversation after 15 seconds if no activity is detected"""
        while self.is_active():
            if time.time() - self.last_action_timestamp > (
                self.agent.get_agent_config().allowed_idle_time_seconds
                or ALLOWED_IDLE_TIME
            ):
                self.logger.debug("Conversation idle for too long, terminating")
                self.mark_terminated()
                return
            await asyncio.sleep(15)

    async def track_bot_sentiment(self):
        """Updates self.bot_sentiment every second based on the current transcript"""
        prev_transcript = None
        while self.is_active():
            await asyncio.sleep(1)
            if self.transcript.to_string() != prev_transcript:
                await self.update_bot_sentiment()
                prev_transcript = self.transcript.to_string()

    async def update_bot_sentiment(self):
        new_bot_sentiment = await self.bot_sentiment_analyser.analyse(
            self.transcript.to_string()
        )
        if new_bot_sentiment.emotion:
            self.logger.debug("Bot sentiment: %s", new_bot_sentiment)
            self.bot_sentiment = new_bot_sentiment

    def receive_audio(self, chunk: bytes):
        if self.is_mic_muted:
            return

        self.transcriber.send_audio(chunk)

    def warmup_synthesizer(self):
        self.synthesizer.ready_synthesizer()

    def mark_last_action_timestamp(self):
        self.last_action_timestamp = time.time()

    def enqueue_interruptible_event(
        self, payload: Any, is_interruptible: bool = True
    ) -> InterruptibleEvent:
        interruptible_event: InterruptibleEvent = InterruptibleEvent(
            payload, is_interruptible
        )
        self.interruptible_events.put_nowait(interruptible_event)
        return interruptible_event

    def broadcast_interrupt(self):
        """Stops all inflight events and cancels all workers that are sending output

        Returns true if any events were interrupted - which is used as a flag for the agent (is_interrupt)
        """
        num_interrupts = 0
        while True:
            try:
                interruptible_event = self.interruptible_events.get_nowait()
                if not interruptible_event.is_interrupted():
                    if interruptible_event.interrupt():
                        self.logger.debug("Interrupting event")
                        num_interrupts += 1
            except queue.Empty:
                break
        self.agent_responses_worker.cancel_current_task()
        self.final_transcriptions_worker.cancel_current_task()
        return num_interrupts > 0

    async def send_speech_to_output(
        self,
        message: str,
        synthesis_result: SynthesisResult,
        stop_event: threading.Event,
        seconds_per_chunk: int,
        started_event: Optional[threading.Event] = None,
    ):
        """
        - Sends the speech chunk by chunk to the output device
        - If the stop_event is set, the output is stopped
        - Sets started_event when the first chunk is sent

        Importantly, we rate limit the chunks sent to the output. For interrupts to work properly,
        the next chunk of audio can only be sent after the last chunk is played, so we send
        a chunk of x seconds only after x seconds have passed since the last chunk was sent.

        Returns the message that was sent up to, and a flag if the message was cut off
        """
        if self.transcriber.get_transcriber_config().mute_during_speech:
            self.logger.debug("Muting transcriber")
            self.transcriber.mute()
        message_sent = message
        cut_off = False

        if self.mute_mic_during_agent_response:
            self.is_mic_muted = True

        chunk_size = seconds_per_chunk * get_chunk_size_per_second(
            self.synthesizer.get_synthesizer_config().audio_encoding,
            self.synthesizer.get_synthesizer_config().sampling_rate,
        )
        chunk_idx = 0
        async for chunk_result in synthesis_result.chunk_generator:
            start_time = time.time()
            speech_length_seconds = seconds_per_chunk * (
                len(chunk_result.chunk) / chunk_size
            )
            if stop_event.is_set():
                seconds = chunk_idx * seconds_per_chunk
                self.logger.debug(
                    "Interrupted, stopping text to speech after {} chunks".format(
                        chunk_idx
                    )
                )
                message_sent = f"{synthesis_result.get_message_up_to(seconds)}-"
                cut_off = True
                break
            if chunk_idx == 0:
                if started_event:
                    started_event.set()
            self.output_device.send_nonblocking(chunk_result.chunk)
            end_time = time.time()
            await asyncio.sleep(
                max(
                    speech_length_seconds
                    - (end_time - start_time)
                    - self.per_chunk_allowance_seconds,
                    0,
                )
            )
            self.logger.debug(
                "Sent chunk {} with size {}".format(chunk_idx, len(chunk_result.chunk))
            )
            self.mark_last_action_timestamp()
            chunk_idx += 1
        if self.transcriber.get_transcriber_config().mute_during_speech:
            self.logger.debug("Unmuting transcriber")
            self.transcriber.unmute()
        return message_sent, cut_off

    def mark_terminated(self):
        self.active = False

    # must be called from the main thread
    def terminate(self):
        self.mark_terminated()
        self.events_manager.publish_event(
            TranscriptCompleteEvent(
                conversation_id=self.id, transcript=self.transcript.to_string()
            )
        )
        if self.check_for_idle_task:
            self.logger.debug("Terminating check_for_idle Task")
            self.check_for_idle_task.cancel()
        if self.track_bot_sentiment_task:
            self.logger.debug("Terminating track_bot_sentiment Task")
            self.track_bot_sentiment_task.cancel()
        if self.events_manager and self.events_task:
            self.logger.debug("Terminating events Task")
            self.events_manager.end()
        self.logger.debug("Terminating agent")
        self.agent.terminate()
        self.logger.debug("Terminating output device")
        self.output_device.terminate()
        self.logger.debug("Terminating speech transcriber")
        self.transcriber.terminate()
        self.logger.debug("Terminating transcriptions worker")
        self.transcriptions_worker.terminate()
        self.logger.debug("Terminating final transcriptions worker")
        self.final_transcriptions_worker.terminate()
        self.logger.debug("Terminating agent responses worker")
        self.agent_responses_worker.terminate()
        self.logger.debug("Terminating synthesis results worker")
        self.synthesis_results_worker.terminate()
        if self.filler_audio_worker:
            self.logger.debug("Terminating filler audio worker")
            self.filler_audio_worker.terminate()
        self.logger.debug("Successfully terminated")

    def is_active(self):
        return self.active<|MERGE_RESOLUTION|>--- conflicted
+++ resolved
@@ -403,14 +403,8 @@
         transcriber: BaseTranscriber[TranscriberConfig],
         agent: BaseAgent,
         synthesizer: BaseSynthesizer,
-<<<<<<< HEAD
-        mute_mic_during_agent_response: bool = False,
-        conversation_id: str = None,
-        per_chunk_allowance_seconds: int = PER_CHUNK_ALLOWANCE_SECONDS,
-=======
         conversation_id: Optional[str] = None,
         per_chunk_allowance_seconds: float = PER_CHUNK_ALLOWANCE_SECONDS,
->>>>>>> 8631e30c
         events_manager: Optional[EventsManager] = None,
         logger: Optional[logging.Logger] = None,
     ):
@@ -467,7 +461,6 @@
         if self.agent.get_agent_config().end_conversation_on_goodbye:
             self.goodbye_model = GoodbyeModel()
 
-        self.is_mic_muted = False
         self.is_human_speaking = False
         self.active = False
         self.interruptible_events: queue.Queue[InterruptibleEvent] = queue.Queue()
@@ -561,9 +554,6 @@
             self.bot_sentiment = new_bot_sentiment
 
     def receive_audio(self, chunk: bytes):
-        if self.is_mic_muted:
-            return
-
         self.transcriber.send_audio(chunk)
 
     def warmup_synthesizer(self):
@@ -624,9 +614,6 @@
             self.transcriber.mute()
         message_sent = message
         cut_off = False
-
-        if self.mute_mic_during_agent_response:
-            self.is_mic_muted = True
 
         chunk_size = seconds_per_chunk * get_chunk_size_per_second(
             self.synthesizer.get_synthesizer_config().audio_encoding,
